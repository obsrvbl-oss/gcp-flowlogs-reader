--- conflicted
+++ resolved
@@ -225,13 +225,8 @@
 
         for project in self.project_list:
             try:
-<<<<<<< HEAD
-                iterator = self.logging_client.list_entries(
+                for flow_entry in self.logging_client.list_entries(
                     filter_=' AND '.join(filters),
-=======
-                for flow_entry in self.logging_client.list_entries(
-                    filter_=expression,
->>>>>>> c54a7e70
                     page_size=self.page_size,
                     # only collect current project flows:
                     resource_names=[f'projects/{project}'],
